
const testing = require('taskcluster-lib-testing');
const taskcluster = require('taskcluster-client');
const assume = require('assume');
const main = require('../lib/main');
const {api} = require('../lib/api');
const sinon = require('sinon');
const {HouseKeeper} = require('../lib/housekeeping');

describe('House Keeper', () => {
  let state;
  let ec2;
  let region = 'us-west-2';
  let instanceType = 'c3.xlarge';
  let workerType = 'apiTest';
  let az = 'us-west-2a';
  let imageId = 'ami-1';
  let created = new Date();
  let launched = new Date();
  let sandbox = sinon.sandbox.create();
  let describeInstancesStub;
  let describeSpotInstanceRequestsStub;
  let describeVolumesStub;
  let terminateInstancesStub;
  let createTagsStub;
  let keyPrefix;
  let regions;
  let houseKeeper;
  let tagger;
  let houseKeeperMock;

  before(async() => {
    // We want a clean DB state to verify things happen as we intend
    state = await main('state', {profile: 'test', process: 'test'});
    ec2 = await main('ec2', {profile: 'test', process: 'test'});
    let cfg = await main('cfg', {profile: 'test', process: 'test'});
    keyPrefix = cfg.app.keyPrefix;
    await state._runScript('drop-db.sql');
    await state._runScript('create-db.sql');
    regions = cfg.app.regions;
  });

  beforeEach(async() => {
    monitor = await main('monitor', {profile: 'test', process: 'test'});
    await state._runScript('clear-db.sql');

    describeInstancesStub = sandbox.stub();
    describeSpotInstanceRequestsStub = sandbox.stub();
    describeVolumesStub = sandbox.stub();
    terminateInstancesStub = sandbox.stub();
    createTagsStub = sandbox.stub();

    // Since many of the tests will not need to specify custom input, we can set the default
    // behaviour of these stubs as returning empty objects. This way, only custom return statements
    // need to be specified in any of the tests.
    describeInstancesStub.returns({
      Reservations: [{
        Instances: [
        ],
      }]
    });
    describeSpotInstanceRequestsStub.returns({
      SpotInstanceRequests: [
      ]
    });
    describeVolumesStub.returns({
       Volumes: [
       ],
    });

    async function runaws(service, method, params) {
      if (method === 'describeInstances') {
        return describeInstancesStub(service, method, params);
      } else if (method === 'describeSpotInstanceRequests') {
        return describeSpotInstanceRequestsStub(service, method, params);
      } else if (method === 'describeVolumes') {
        return describeVolumesStub(service, method, params);
      } else if (method === 'terminateInstances') {
        return terminateInstancesStub(service, method, params);
      } else if (method === 'createTags') {
        return createTagsStub(service, method, params);
      } else {
        throw new Error('Only those two methods should be called, not ' + method);
      }
    }

    tagger = await main('tagger', {profile: 'test', process: 'test', runaws});

    houseKeeper = new HouseKeeper({
      ec2,
      state,
      regions,
      keyPrefix,
      monitor,
      runaws,
      tagger,
    });
    
    houseKeeperMock = sandbox.mock(houseKeeper);
  });

  afterEach(() => {
    sandbox.restore();
  });

  it('should remove instances and requests not in api state', async() => {
    let status = 'pending-fulfillment';
    await state.insertInstance({
      id: 'i-1',
      workerType,
      region,
      instanceType,
      state: 'running',
      az,
      imageId,
      launched,
      lastevent: new Date(),
    });
    await state.insertInstance({
      id: 'i-2',
      workerType,
      region,
      instanceType,
      state: 'running',
      az,
      imageId,
      launched,
      lastevent: new Date(),
    });
    await state.insertSpotRequest({
      id: 'r-1',
      workerType,
      region,
      instanceType,
      state: 'open',
      status,
      az,
      imageId,
      created,
    });
    await state.insertSpotRequest({
      id: 'r-2',
      workerType,
      region,
      instanceType,
      state: 'open',
      status,
      az,
      imageId,
      created,
    });

    assume(await state.listInstances()).has.lengthOf(2);
    assume(await state.listSpotRequests()).has.lengthOf(2);

<<<<<<< HEAD
=======
    describeInstancesStub.returns({
      Reservations: [{
        Instances: [
        ],
      }],
    });

    describeSpotInstanceRequestsStub.returns({
      SpotInstanceRequests: [
      ],
    });

>>>>>>> 12a8aac6
    let outcome = await houseKeeper.sweep();
    assume(await state.listInstances()).has.lengthOf(0);
    assume(await state.listSpotRequests()).has.lengthOf(0);
    assume(outcome[region]).deeply.equals({
      state: {
        missingRequests: 0,
        missingInstances: 0,
        extraneousRequests: 2,
        extraneousInstances: 2,
      },
      zombies: [],
    });
  });

  it('should add instances and requests not in local state', async() => {
    assume(await state.listInstances()).has.lengthOf(0);
    assume(await state.listSpotRequests()).has.lengthOf(0);

    describeInstancesStub.returns({
      Reservations: [{
        Instances: [{
          InstanceId: 'i-1',
          LaunchTime: new Date().toString(),
          KeyName: keyPrefix + workerType,
          InstanceType: instanceType,
          ImageId: 'ami-1',
          State: {
            Name: 'running',
          },
          SpotInstanceRequestId: 'r-10', // So that we don't delete the spot request
          Placement: {
            AvailabilityZone: az,
          },
        }],
      }],
    });

    describeSpotInstanceRequestsStub.returns({
      SpotInstanceRequests: [{
        SpotInstanceRequestId: 'r-1',
        CreateTime: new Date().toString(),
        LaunchSpecification: {
          KeyName: keyPrefix + workerType,
          InstanceType: instanceType,
          ImageId: 'ami-1',
          Placement: {
            AvailabilityZone: az,
          },
        },
        State: 'open',
        Status: {
          Code: 'pending-evaluation',
        },
      }],
    });

    let outcome = await houseKeeper.sweep();
    // Because we're returning the same thing for all regions, we need to check
    // that we've got one for each region
    assume(await state.listInstances()).has.lengthOf(regions.length);
    assume(await state.listSpotRequests()).has.lengthOf(regions.length);
    assume(outcome[region]).deeply.equals({
      state: {
        missingRequests: 1,
        missingInstances: 1,
        extraneousRequests: 0,
        extraneousInstances: 0,
      },
      zombies: [],
    });
  });

  it('should tag instances and requests which arent tagged', async() => {
    assume(await state.listInstances()).has.lengthOf(0);
    assume(await state.listSpotRequests()).has.lengthOf(0);

    describeInstancesStub.returns({
      Reservations: [{
        Instances: [{
          InstanceId: 'i-1',
          LaunchTime: new Date().toString(),
          KeyName: keyPrefix + workerType,
          InstanceType: instanceType,
          State: {
            Name: 'running',
          },
          SpotInstanceRequestId: 'r-10', // So that we don't delete the spot request
          ImageId: 'ami-1',
          Placement: {
            AvailabilityZone: az,
          },
        }],
      }],
    });

    describeSpotInstanceRequestsStub.returns({
      SpotInstanceRequests: [{
        SpotInstanceRequestId: 'r-1',
        CreateTime: new Date().toString(),
        LaunchSpecification: {
          KeyName: keyPrefix + workerType,
          InstanceType: instanceType,
          ImageId: 'ami-1',
          Placement: {
            AvailabilityZone: az,
          },
        },
        State: 'open',
        Status: {
          Code: 'pending-evaluation',
        },
      }],
    });

    let outcome = await houseKeeper.sweep();
    assume(createTagsStub.args[0][2].Resources).deeply.equals(['i-1', 'r-1']);
    assume(createTagsStub.args[0][2].Tags).deeply.equals([
      {Key: 'Name', Value: 'apiTest'},
      {Key: 'Owner', Value: 'ec2-manager-test'},
      {Key: 'WorkerType', Value: 'ec2-manager-test/apiTest'},
    ]);
  });

  it('should zombie kill', async() => {
    assume(await state.listInstances()).has.lengthOf(0);
    assume(await state.listSpotRequests()).has.lengthOf(0);

    // We want to have one zombie in internal state and one not in internal state
    // but we want to kill both and delete the one in state
    await state.insertInstance({
      id: 'i-1',
      workerType,
      region,
      instanceType,
      state: 'running',
      az,
      imageId,
      launched,
      lastevent: new Date(),
    });

    let oldAsMud = new Date();
    oldAsMud.setHours(oldAsMud.getHours() - 97);

    describeInstancesStub.returns({
      Reservations: [{
        Instances: [{
          InstanceId: 'i-1',
          LaunchTime: oldAsMud.toString(),
          KeyName: keyPrefix + workerType,
          InstanceType: instanceType,
          State: {
            Name: 'running',
          },
          SpotInstanceRequestId: 'r-10', // So that we don't delete the spot request
          ImageId: 'ami-1',
          Placement: {
            AvailabilityZone: az,
          },
        }, {
          InstanceId: 'i-2',
          LaunchTime: oldAsMud.toString(),
          KeyName: keyPrefix + workerType,
          InstanceType: instanceType,
          State: {
            Name: 'running',
          },
          SpotInstanceRequestId: 'r-10', // So that we don't delete the spot request
          ImageId: 'ami-1',
          Placement: {
            AvailabilityZone: az,
          },
        }],
      }],
    });

<<<<<<< HEAD
=======
    describeSpotInstanceRequestsStub.returns({
      SpotInstanceRequests: [],
    });

>>>>>>> 12a8aac6
    let outcome = await houseKeeper.sweep();
    // Because we're returning the same thing for all regions, we need to check
    // that we've got one for each region
    assume(await state.listInstances()).has.lengthOf(0);
    assume(await state.listSpotRequests()).has.lengthOf(0);
    assume(outcome[region]).deeply.equals({
      state: {
        missingRequests: 0,
        missingInstances: 0,
        extraneousRequests: 0,
        extraneousInstances: 0,
      },
      zombies: ['i-1', 'i-2'],
    });

    assume(terminateInstancesStub.callCount).equals(regions.length);
    for (let argSet of terminateInstancesStub.args) {
      assume(argSet[1] === 'terminateInstances');
      assume(argSet[2]).deeply.equals({
        InstanceIds: ['i-1', 'i-2'],
      });
    }
  });

  it('should call sweepVolumes exactly once', async() => {
    houseKeeperMock.expects("_sweepVolumes").exactly(regions.length);
    
    await houseKeeper.sweep();
    houseKeeperMock.verify();
  });

  it('should not fail if no volume data is returned', async() => {
    houseKeeperMock.expects("_handleVolumeData").never();

    await houseKeeper.sweep();
    houseKeeperMock.verify();
  });
  
  it('should call handleVolumeData exactly once per volume', async() => {
    houseKeeperMock.expects("_handleVolumeData").twice();
      
    describeVolumesStub.withArgs(sinon.match(function(value) {
      return value === ec2['us-west-2'] 
    })).returns({
       Volumes: [{
         Attachments: [],
         AvailabilityZone: 'us-west-2', 
         CreateTime: new Date().toString(), 
         Size: 8, 
         SnapshotId: "snap-1234567890abcdef0", 
         State: "in-use", 
         VolumeId: "vol-049df61146c4d7901", 
         VolumeType: "standard",
       }]
    });

    describeVolumesStub.withArgs(sinon.match(function(value) {
      return value === ec2['us-east-2']
    })).returns({
      Volumes: [{
        Attachments: [], 
        AvailabilityZone: 'us-east-2', 
        CreateTime: new Date().toString(), 
        Size: 16, 
        SnapshotId: "snap-1234567890abcdef09", 
        State: "in-use", 
        VolumeId: "vol-049df61146c4d7902", 
        VolumeType: "standard",
      }]
    });

     
    await houseKeeper.sweep();
    houseKeeperMock.verify();
   });
});<|MERGE_RESOLUTION|>--- conflicted
+++ resolved
@@ -57,15 +57,16 @@
       Reservations: [{
         Instances: [
         ],
-      }]
+      }],
     });
     describeSpotInstanceRequestsStub.returns({
       SpotInstanceRequests: [
-      ]
+      ],
     });
     describeVolumesStub.returns({
-       Volumes: [
-       ],
+      Volumes: [
+      ],
+      NextToken: null,
     });
 
     async function runaws(service, method, params) {
@@ -153,21 +154,6 @@
     assume(await state.listInstances()).has.lengthOf(2);
     assume(await state.listSpotRequests()).has.lengthOf(2);
 
-<<<<<<< HEAD
-=======
-    describeInstancesStub.returns({
-      Reservations: [{
-        Instances: [
-        ],
-      }],
-    });
-
-    describeSpotInstanceRequestsStub.returns({
-      SpotInstanceRequests: [
-      ],
-    });
-
->>>>>>> 12a8aac6
     let outcome = await houseKeeper.sweep();
     assume(await state.listInstances()).has.lengthOf(0);
     assume(await state.listSpotRequests()).has.lengthOf(0);
@@ -344,13 +330,6 @@
       }],
     });
 
-<<<<<<< HEAD
-=======
-    describeSpotInstanceRequestsStub.returns({
-      SpotInstanceRequests: [],
-    });
-
->>>>>>> 12a8aac6
     let outcome = await houseKeeper.sweep();
     // Because we're returning the same thing for all regions, we need to check
     // that we've got one for each region
@@ -376,54 +355,53 @@
   });
 
   it('should call sweepVolumes exactly once', async() => {
-    houseKeeperMock.expects("_sweepVolumes").exactly(regions.length);
+    houseKeeperMock.expects('_sweepVolumes').exactly(regions.length);
     
     await houseKeeper.sweep();
     houseKeeperMock.verify();
   });
 
   it('should not fail if no volume data is returned', async() => {
-    houseKeeperMock.expects("_handleVolumeData").never();
+    houseKeeperMock.expects('_handleVolumeData').never();
 
     await houseKeeper.sweep();
     houseKeeperMock.verify();
   });
   
   it('should call handleVolumeData exactly once per volume', async() => {
-    houseKeeperMock.expects("_handleVolumeData").twice();
+    houseKeeperMock.expects('_handleVolumeData').twice();
       
     describeVolumesStub.withArgs(sinon.match(function(value) {
-      return value === ec2['us-west-2'] 
+      return value === ec2['us-west-2']; 
     })).returns({
-       Volumes: [{
-         Attachments: [],
-         AvailabilityZone: 'us-west-2', 
-         CreateTime: new Date().toString(), 
-         Size: 8, 
-         SnapshotId: "snap-1234567890abcdef0", 
-         State: "in-use", 
-         VolumeId: "vol-049df61146c4d7901", 
-         VolumeType: "standard",
-       }]
+      Volumes: [{
+        Attachments: [],
+        AvailabilityZone: 'us-west-2', 
+        CreateTime: new Date().toString(), 
+        Size: 8, 
+        SnapshotId: 'snap-1234567890abcdef0', 
+        State: 'in-use', 
+        VolumeId: 'vol-049df61146c4d7901', 
+        VolumeType: 'standard',
+      }],
     });
 
     describeVolumesStub.withArgs(sinon.match(function(value) {
-      return value === ec2['us-east-2']
+      return value === ec2['us-east-2'];
     })).returns({
       Volumes: [{
         Attachments: [], 
         AvailabilityZone: 'us-east-2', 
         CreateTime: new Date().toString(), 
         Size: 16, 
-        SnapshotId: "snap-1234567890abcdef09", 
-        State: "in-use", 
-        VolumeId: "vol-049df61146c4d7902", 
-        VolumeType: "standard",
-      }]
-    });
-
+        SnapshotId: 'snap-1234567890abcdef09',
+        State: 'in-use',
+        VolumeId: 'vol-049df61146c4d7902', 
+        VolumeType: 'standard',
+      }],
+    });
      
     await houseKeeper.sweep();
     houseKeeperMock.verify();
-   });
+  });
 });